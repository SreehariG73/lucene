/*
 * Licensed to the Apache Software Foundation (ASF) under one or more
 * contributor license agreements.  See the NOTICE file distributed with
 * this work for additional information regarding copyright ownership.
 * The ASF licenses this file to You under the Apache License, Version 2.0
 * (the "License"); you may not use this file except in compliance with
 * the License.  You may obtain a copy of the License at
 *
 *     http://www.apache.org/licenses/LICENSE-2.0
 *
 * Unless required by applicable law or agreed to in writing, software
 * distributed under the License is distributed on an "AS IS" BASIS,
 * WITHOUT WARRANTIES OR CONDITIONS OF ANY KIND, either express or implied.
 * See the License for the specific language governing permissions and
 * limitations under the License.
 */
package org.apache.solr.core;

import java.io.File;
import java.io.FileOutputStream;
import java.io.IOException;
import java.io.OutputStreamWriter;
import java.io.Writer;
import java.nio.charset.StandardCharsets;
import java.util.Properties;

import javax.xml.parsers.ParserConfigurationException;

import org.apache.lucene.analysis.standard.StandardAnalyzer;
import org.apache.lucene.document.Document;
import org.apache.lucene.document.Field;
import org.apache.lucene.document.TextField;
import org.apache.lucene.index.IndexWriter;
import org.apache.lucene.index.IndexWriterConfig;
import org.apache.lucene.store.Directory;
import org.apache.lucene.util.IOUtils;
import org.apache.solr.common.SolrException;
import org.apache.solr.common.params.CommonParams;
import org.apache.solr.handler.SnapPuller;
import org.apache.solr.util.AbstractSolrTestCase;
import org.apache.solr.util.TestHarness;
import org.junit.AfterClass;
import org.junit.BeforeClass;
import org.junit.Test;
import org.xml.sax.SAXException;

/**
 *
 */
public class TestArbitraryIndexDir extends AbstractSolrTestCase{

  // TODO: fix this test to not require FSDirectory
  static String savedFactory;
  @BeforeClass
  public static void beforeClass() {
    // this test wants to start solr, and then open a separate indexwriter of its own on the same dir.
    System.setProperty("solr.tests.nrtMode", "false");
    System.setProperty("enable.update.log", "false"); // schema12 doesn't support _version_
    savedFactory = System.getProperty("solr.DirectoryFactory");
    System.setProperty("solr.directoryFactory", "org.apache.solr.core.MockFSDirectoryFactory");
  }
  @AfterClass
  public static void afterClass() {
    System.clearProperty("solr.tests.nrtMode");
    if (savedFactory == null) {
      System.clearProperty("solr.directoryFactory");
    } else {
      System.setProperty("solr.directoryFactory", savedFactory);
    }
  }

  @Override
  public void setUp() throws Exception {
    super.setUp();
<<<<<<< HEAD
    
    File tmpDataDir = createTempDir();
=======

    dataDir = new File(dataDir,
        getClass().getName() + "-" + System.currentTimeMillis() + System.getProperty("file.separator") + "solr"
        + System.getProperty("file.separator") + "data");
    dataDir.mkdirs();
>>>>>>> f99edee7

    solrConfig = TestHarness.createConfig(getSolrHome(), "solrconfig.xml");
    h = new TestHarness( tmpDataDir.getAbsolutePath(),
        solrConfig,
        "schema12.xml");
    lrf = h.getRequestFactory
    ("standard",0,20,CommonParams.VERSION,"2.2");
  }
  
  @Override
  public void tearDown() throws Exception {
    super.tearDown();

  }

  @Test
  public void testLoadNewIndexDir() throws IOException, ParserConfigurationException, SAXException {
    //add a doc in original index dir
    assertU(adoc("id", String.valueOf(1),
        "name", "name"+String.valueOf(1)));
    //create a new index dir and index.properties file
    File idxprops = new File(h.getCore().getDataDir() + SnapPuller.INDEX_PROPERTIES);
    Properties p = new Properties();
    File newDir = new File(h.getCore().getDataDir() + "index_temp");
    newDir.mkdirs();
    p.put("index", newDir.getName());
    Writer os = null;
    try {
      os = new OutputStreamWriter(new FileOutputStream(idxprops), StandardCharsets.UTF_8);
      p.store(os, "index properties");
    } catch (Exception e) {
      throw new SolrException(SolrException.ErrorCode.SERVER_ERROR,
          "Unable to write " + SnapPuller.INDEX_PROPERTIES, e);
    } finally {
      IOUtils.closeWhileHandlingException(os);
    }

    //add a doc in the new index dir
    Directory dir = newFSDirectory(newDir);
    IndexWriter iw = new IndexWriter(
        dir,
        new IndexWriterConfig(TEST_VERSION_CURRENT, new StandardAnalyzer(TEST_VERSION_CURRENT))
    );
    Document doc = new Document();
    doc.add(new TextField("id", "2", Field.Store.YES));
    doc.add(new TextField("name", "name2", Field.Store.YES));
    iw.addDocument(doc);
    iw.commit();
    iw.close();

    //commit will cause searcher to open with the new index dir
    assertU(commit());
    //new index dir contains just 1 doc.
    assertQ("return doc with id 2",
        req("id:2"),
        "*[count(//doc)=1]"
    );
    dir.close();
    newDir.delete();
  }
}<|MERGE_RESOLUTION|>--- conflicted
+++ resolved
@@ -72,16 +72,8 @@
   @Override
   public void setUp() throws Exception {
     super.setUp();
-<<<<<<< HEAD
     
     File tmpDataDir = createTempDir();
-=======
-
-    dataDir = new File(dataDir,
-        getClass().getName() + "-" + System.currentTimeMillis() + System.getProperty("file.separator") + "solr"
-        + System.getProperty("file.separator") + "data");
-    dataDir.mkdirs();
->>>>>>> f99edee7
 
     solrConfig = TestHarness.createConfig(getSolrHome(), "solrconfig.xml");
     h = new TestHarness( tmpDataDir.getAbsolutePath(),
